{
  "name": "todo-list-server",
  "version": "1.0.0",
  "description": "Example server for use in the Apollo docs",
  "dependencies": {
    "apollo-server": "2.22.2",
<<<<<<< HEAD
    "graphql": "14.0.2",
    "lru-cache": "4.1.2",
    "shortid": "2.2.16"
=======
    "graphql": "15.5.1",
    "lru-cache": "4.1.5",
    "shortid": "2.2.15"
>>>>>>> 32c0a71e
  },
  "license": "MIT",
  "main": "index.js",
  "scripts": {
    "start": "nodemon index.js localhost 4000"
  },
  "keywords": [],
  "devDependencies": {
    "@types/graphql": "14.2.3",
    "nodemon": "1.19.4"
  }
}<|MERGE_RESOLUTION|>--- conflicted
+++ resolved
@@ -4,15 +4,9 @@
   "description": "Example server for use in the Apollo docs",
   "dependencies": {
     "apollo-server": "2.22.2",
-<<<<<<< HEAD
-    "graphql": "14.0.2",
-    "lru-cache": "4.1.2",
-    "shortid": "2.2.16"
-=======
     "graphql": "15.5.1",
     "lru-cache": "4.1.5",
-    "shortid": "2.2.15"
->>>>>>> 32c0a71e
+    "shortid": "2.2.16"
   },
   "license": "MIT",
   "main": "index.js",
